from __future__ import annotations

import logging
from typing import Any

import numpy as np

from mteb.encoder_interface import Encoder
from mteb.load_results.mteb_results import ScoresDict

from ..evaluation.evaluators import SummarizationEvaluator
from .AbsTask import AbsTask, DescriptiveStatistics

logger = logging.getLogger(__name__)


class SummarizationDescriptiveStatistics(DescriptiveStatistics):
    """Descriptive statistics for Summarization

    Attributes:
        num_samples: number of samples in the dataset.
        avg_text_len: Average length of text
        avg_human_summaries_len: Average length of human summaries
        avg_machine_summaries_len: Average length of machine summaries
        avg_relevance: Average relevance score
    """

    num_samples: int
    avg_text_len: float
    avg_human_summaries_len: float
    avg_machine_summaries_len: float
    avg_relevance: float


class AbsTaskSummarization(AbsTask):
    """Abstract class for summarization experiments.

    self.load_data() must generate a huggingface dataset with a split matching self.metadata_dict["eval_splits"], and assign it to self.dataset. It must contain the following columns:
        text: str
        human_summaries: list[str]
        machine_summaries: list[str]
        relevance: list[float] (the score of the machine generated summaries)
    """

    evalutor = SummarizationEvaluator

    def __init__(self, **kwargs):
        super().__init__(**kwargs)

    @property
    def min_score(self):
        return self.metadata_dict["min_score"]

    @property
    def max_score(self):
        return self.metadata_dict["max_score"]

    def _evaluate_subset(
        self, model: Encoder, data_split, *, encode_kwargs: dict[str, Any], **kwargs
    ) -> ScoresDict:
<<<<<<< HEAD
        normalized_scores = [(np.array(x) - self.min_score)
                / (self.max_score - self.min_score) for x in data_split["relevance"]]
        evaluator = SummarizationEvaluator(
=======
        normalized_scores = [
            (np.array(x) - self.min_score) / (self.max_score - self.min_score)
            for x in data_split["relevance"]
        ]
        evaluator = self.evalutor(
>>>>>>> 16b22201
            machine_summaries=data_split["machine_summaries"],
            human_summaries=data_split["human_summaries"],
            texts=data_split["text"],
            gold_scores=normalized_scores,
            task_name=self.metadata.name,
            **kwargs,
        )
        scores = evaluator(model, encode_kwargs=encode_kwargs)
        self._add_main_score(scores)
        return scores

    def _add_main_score(self, scores: ScoresDict) -> None:
        scores["main_score"] = scores[self.metadata.main_score]

    def _calculate_metrics_from_split(
        self, split: str, hf_subset: str | None = None, compute_overall: bool = False
    ) -> SummarizationDescriptiveStatistics:
        if hf_subset:
            text = self.dataset[hf_subset][split]["text"]
            human_summaries = self.dataset[hf_subset][split]["human_summaries"]
            machine_summaries = self.dataset[hf_subset][split]["machine_summaries"]
            relevance = self.dataset[hf_subset][split]["relevance"]
        elif compute_overall:
            text = []
            human_summaries = []
            machine_summaries = []
            relevance = []

            for hf_subset in self.metadata.eval_langs:
                text.extend(self.dataset[hf_subset][split]["text"])
                human_summaries.extend(
                    self.dataset[hf_subset][split]["human_summaries"]
                )
                machine_summaries.extend(
                    self.dataset[hf_subset][split]["machine_summaries"]
                )
                relevance.extend(self.dataset[hf_subset][split]["relevance"])
        else:
            text = self.dataset[split]["text"]
            human_summaries = self.dataset[split]["human_summaries"]
            machine_summaries = self.dataset[split]["machine_summaries"]
            relevance = self.dataset[split]["relevance"]

        total_text_len = sum(len(x) for x in text)
        total_human_summaries_len = sum(len(x) for x in human_summaries)
        total_machine_summaries_len = sum(len(x) for x in machine_summaries)
        total_relevance = sum(sum(x) / len(x) for x in relevance)
        return SummarizationDescriptiveStatistics(
            num_samples=len(text),
            avg_text_len=total_text_len / len(text),
            avg_human_summaries_len=total_human_summaries_len / len(text),
            avg_machine_summaries_len=total_machine_summaries_len / len(text),
            avg_relevance=total_relevance / len(relevance),
        )<|MERGE_RESOLUTION|>--- conflicted
+++ resolved
@@ -58,17 +58,11 @@
     def _evaluate_subset(
         self, model: Encoder, data_split, *, encode_kwargs: dict[str, Any], **kwargs
     ) -> ScoresDict:
-<<<<<<< HEAD
-        normalized_scores = [(np.array(x) - self.min_score)
-                / (self.max_score - self.min_score) for x in data_split["relevance"]]
-        evaluator = SummarizationEvaluator(
-=======
         normalized_scores = [
             (np.array(x) - self.min_score) / (self.max_score - self.min_score)
             for x in data_split["relevance"]
         ]
         evaluator = self.evalutor(
->>>>>>> 16b22201
             machine_summaries=data_split["machine_summaries"],
             human_summaries=data_split["human_summaries"],
             texts=data_split["text"],
