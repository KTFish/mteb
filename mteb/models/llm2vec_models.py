from __future__ import annotations

import logging
from typing import Any, Callable

import numpy as np
import torch

from mteb.encoder_interface import Encoder, PromptType
from mteb.model_meta import ModelMeta

from .wrapper import Wrapper

logger = logging.getLogger(__name__)


def llm2vec_instruction(instruction):
    if len(instruction) > 0 and instruction[-1] != ":":
        instruction = instruction.strip(".") + ":"
    return instruction


llm2vec_supervised_training_data = {
    # source, section g1: https://arxiv.org/pdf/2404.05961
    # splits assumed but unkown
    "HotpotQA": ["train"],
    "HotpotQA-PL": ["train"],  # translation not trained on
    "HotpotQAHardNegatives": ["train"],
    "MSMARCO": ["train"],
    "MSMARCOHardNegatives": ["train"],
    "NanoMSMARCORetrieval": ["train"],
    "MSMARCO-PL": ["train"],  # translation not trained on
    "MIRACLRetrieval": ["train"],
    "MIRACLRetrievalHardNegatives": ["train"],
    "MIRACLReranking": ["train"],
    "NQ": ["train"],
    "NQHardNegatives": ["train"],
    "NanoNQRetrieval": ["train"],
    "NQ-PL": ["train"],  # translation not trained on
    "FEVER": ["train"],
    "FEVERHardNegatives": ["train"],
    "NanoFEVERRetrieval": ["train"],
    "MrTidyRetrieval": ["train"],
    "T2Reranking": ["train"],
}


class LLM2VecWrapper(Wrapper):
    def __init__(
        self,
        model_prompts: dict[str, str] | None = None,
        device: str | None = None,
        *args,
        **kwargs,
    ):
        try:
            from llm2vec import LLM2Vec
        except ImportError:
            raise ImportError(
                "To use the LLM2Vec models `llm2vec` is required. Please install it with `pip install llm2vec`."
            )
        extra_kwargs = {}
        try:
            import flash_attn  # noqa

            extra_kwargs["attn_implementation"] = "flash_attention_2"
        except ImportError:
            logger.warning(
                "LLM2Vec models were trained with flash attention enabled. For optimal performance, please install the `flash_attn` package with `pip install flash-attn --no-build-isolation`."
            )
        self.model_prompts = (
            self.validate_task_to_prompt_name(model_prompts) if model_prompts else None
        )

        if device:
            kwargs["device_map"] = device
        elif torch.cuda.device_count() > 1:
            # bug fix for multi-gpu
            kwargs["device_map"] = None

        self.model = LLM2Vec.from_pretrained(*args, **extra_kwargs, **kwargs)

    def encode(
        self,
        sentences: list[str],
        *,
        task_name: str,
        prompt_type: PromptType | None = None,
        **kwargs: Any,  # noqa
    ) -> np.ndarray:
        instruction = llm2vec_instruction(self.get_instruction(task_name, prompt_type))

        sentences = [[instruction, sentence] for sentence in sentences]
        return self.model.encode(sentences, **kwargs)


def _loader(wrapper: type[LLM2VecWrapper], **kwargs) -> Callable[..., Encoder]:
    _kwargs = kwargs

    def loader_inner(**kwargs: Any) -> Encoder:
        return wrapper(**_kwargs, **kwargs)

    return loader_inner


LLM2VEC_CITATION = """
@misc{behnamghader2024llm2veclargelanguagemodels,
      title={LLM2Vec: Large Language Models Are Secretly Powerful Text Encoders}, 
      author={Parishad BehnamGhader and Vaibhav Adlakha and Marius Mosbach and Dzmitry Bahdanau and Nicolas Chapados and Siva Reddy},
      year={2024},
      eprint={2404.05961},
      archivePrefix={arXiv},
      primaryClass={cs.CL},
      url={https://arxiv.org/abs/2404.05961}, 
}"""


llm2vec_llama3_8b_supervised = ModelMeta(
    loader=_loader(
        LLM2VecWrapper,
        base_model_name_or_path="McGill-NLP/LLM2Vec-Meta-Llama-3-8B-Instruct-mntp",
        peft_model_name_or_path="McGill-NLP/LLM2Vec-Meta-Llama-3-8B-Instruct-mntp-supervised",
        device_map="auto",
        torch_dtype=torch.bfloat16,
    ),
    name="McGill-NLP/LLM2Vec-Meta-Llama-3-8B-Instruct-mntp-supervised",
    languages=["eng_Latn"],
    open_weights=True,
    revision="baa8ebf04a1c2500e61288e7dad65e8ae42601a7",  # TODO: Not sure what to put here as a model is made of two peft repos, each with a different revision
    release_date="2024-04-09",
    n_parameters=7_505_000_000,
    max_tokens=8192,
    embed_dim=4096,
    license="mit",
    reference="https://huggingface.co/McGill-NLP/LLM2Vec-Meta-Llama-3-8B-Instruct-mntp-supervised",
    similarity_fn_name="cosine",
    framework=["LLM2Vec", "PyTorch"],
    use_instructions=True,
<<<<<<< HEAD
    citation=LLM2VEC_CITATION,
=======
    public_training_code="https://github.com/McGill-NLP/llm2vec/tree/250292a307428240d801fadd85825464e71c3277/train_configs",
    training_datasets=llm2vec_supervised_training_data,
>>>>>>> 46f6abc7
)

llm2vec_llama3_8b_unsupervised = ModelMeta(
    loader=_loader(
        LLM2VecWrapper,
        base_model_name_or_path="McGill-NLP/LLM2Vec-Meta-Llama-3-8B-Instruct-mntp",
        peft_model_name_or_path="McGill-NLP/LLM2Vec-Meta-Llama-3-8B-Instruct-mntp-unsup-simcse",
        device_map="auto",
        torch_dtype=torch.bfloat16,
    ),
    name="McGill-NLP/LLM2Vec-Meta-Llama-3-8B-Instruct-mntp-unsup-simcse",
    languages=["eng_Latn"],
    open_weights=True,
    revision="1cb7b735326d13a8541db8f57f35da5373f5e9c6",
    release_date="2024-04-09",
    n_parameters=7_505_000_000,
    max_tokens=8192,
    embed_dim=4096,
    license="mit",
    reference="https://huggingface.co/McGill-NLP/LLM2Vec-Meta-Llama-3-8B-Instruct-mntp-unsup-simcse",
    similarity_fn_name="cosine",
    framework=["LLM2Vec", "PyTorch"],
    use_instructions=True,
<<<<<<< HEAD
    citation=LLM2VEC_CITATION,
=======
    public_training_code="https://github.com/McGill-NLP/llm2vec/tree/250292a307428240d801fadd85825464e71c3277/train_configs",
    training_datasets={},
>>>>>>> 46f6abc7
)


llm2vec_mistral7b_supervised = ModelMeta(
    loader=_loader(
        LLM2VecWrapper,
        base_model_name_or_path="McGill-NLP/LLM2Vec-Mistral-7B-Instruct-v2-mntp",
        peft_model_name_or_path="McGill-NLP/LLM2Vec-Mistral-7B-Instruct-v2-mntp-supervised",
        device_map="auto",
        torch_dtype=torch.bfloat16,
    ),
    name="McGill-NLP/LLM2Vec-Mistral-7B-Instruct-v2-mntp-supervised",
    languages=["eng_Latn"],
    open_weights=True,
    revision="0ae69bdd5816105778b971c3138e8f8a18eaa3ae",
    release_date="2024-04-09",
    n_parameters=7_111_000_000,
    max_tokens=32768,
    embed_dim=4096,
    license="mit",
    reference="https://huggingface.co/McGill-NLP/LLM2Vec-Mistral-7B-Instruct-v2-mntp-supervised",
    similarity_fn_name="cosine",
    framework=["LLM2Vec", "PyTorch"],
    use_instructions=True,
<<<<<<< HEAD
    citation=LLM2VEC_CITATION,
=======
    public_training_code="https://github.com/McGill-NLP/llm2vec/tree/250292a307428240d801fadd85825464e71c3277/train_configs",
    training_datasets=llm2vec_supervised_training_data,
>>>>>>> 46f6abc7
)

llm2vec_mistral7b_unsupervised = ModelMeta(
    loader=_loader(
        LLM2VecWrapper,
        base_model_name_or_path="McGill-NLP/LLM2Vec-Mistral-7B-Instruct-v2-mntp",
        peft_model_name_or_path="McGill-NLP/LLM2Vec-Mistral-7B-Instruct-v2-mntp-unsup-simcse",
        device_map="auto",
        torch_dtype=torch.bfloat16,
    ),
    name="McGill-NLP/LLM2Vec-Mistral-7B-Instruct-v2-mntp-unsup-simcse",
    languages=["eng_Latn"],
    open_weights=True,
    revision="2c055a5d77126c0d3dc6cd8ffa30e2908f4f45f8",
    release_date="2024-04-09",
    n_parameters=7_111_000_000,
    max_tokens=32768,
    embed_dim=4096,
    license="mit",
    reference="https://huggingface.co/McGill-NLP/LLM2Vec-Mistral-7B-Instruct-v2-mntp-unsup-simcse",
    similarity_fn_name="cosine",
    framework=["LLM2Vec", "PyTorch"],
    use_instructions=True,
<<<<<<< HEAD
    citation=LLM2VEC_CITATION,
=======
    public_training_code="https://github.com/McGill-NLP/llm2vec/tree/250292a307428240d801fadd85825464e71c3277/train_configs",
    training_datasets={},
>>>>>>> 46f6abc7
)

llm2vec_llama2_7b_supervised = ModelMeta(
    loader=_loader(
        LLM2VecWrapper,
        base_model_name_or_path="McGill-NLP/LLM2Vec-Llama-2-7b-chat-hf-mntp",
        peft_model_name_or_path="McGill-NLP/LLM2Vec-Llama-2-7b-chat-hf-mntp-supervised",
        device_map="auto",
        torch_dtype=torch.bfloat16,
    ),
    name="McGill-NLP/LLM2Vec-Llama-2-7b-chat-hf-mntp-supervised",
    languages=["eng_Latn"],
    open_weights=True,
    revision="2c055a5d77126c0d3dc6cd8ffa30e2908f4f45f8",
    release_date="2024-04-09",
    n_parameters=7_111_000_000,
    max_tokens=32768,
    embed_dim=4096,
    license="mit",
    reference="https://huggingface.co/McGill-NLP/LLM2Vec-Llama-2-7b-chat-hf-mntp-supervised",
    similarity_fn_name="cosine",
    framework=["LLM2Vec", "PyTorch"],
    use_instructions=True,
<<<<<<< HEAD
    citation=LLM2VEC_CITATION,
=======
    public_training_code="https://github.com/McGill-NLP/llm2vec/tree/250292a307428240d801fadd85825464e71c3277/train_configs",
    training_datasets=llm2vec_supervised_training_data,
>>>>>>> 46f6abc7
)

llm2vec_llama2_7b_unsupervised = ModelMeta(
    loader=_loader(
        LLM2VecWrapper,
        base_model_name_or_path="McGill-NLP/LLM2Vec-Llama-2-7b-chat-hf-mntp",
        peft_model_name_or_path="McGill-NLP/LLM2Vec-Llama-2-7b-chat-hf-mntp-unsup-simcse",
        device_map="auto",
        torch_dtype=torch.bfloat16,
    ),
    name="McGill-NLP/LLM2Vec-Llama-2-7b-chat-hf-mntp-unsup-simcse",
    languages=["eng_Latn"],
    open_weights=True,
    revision="a76944871d169ebe7c97eb921764cd063afed785",
    release_date="2024-04-09",
    n_parameters=7_111_000_000,
    max_tokens=32768,
    embed_dim=4096,
    license="mit",
    reference="https://huggingface.co/McGill-NLP/LLM2Vec-Llama-2-7b-chat-hf-mntp-unsup-simcse",
    similarity_fn_name="cosine",
    framework=["LLM2Vec", "PyTorch"],
    use_instructions=True,
<<<<<<< HEAD
    citation=LLM2VEC_CITATION,
=======
    public_training_code="https://github.com/McGill-NLP/llm2vec/tree/250292a307428240d801fadd85825464e71c3277/train_configs",
    training_datasets={},
>>>>>>> 46f6abc7
)

llm2vec_sheared_llama_supervised = ModelMeta(
    loader=_loader(
        LLM2VecWrapper,
        base_model_name_or_path="McGill-NLP/LLM2Vec-Sheared-LLaMA-mntp",
        peft_model_name_or_path="McGill-NLP/LLM2Vec-Sheared-LLaMA-mntp-supervised",
        device_map="auto",
        torch_dtype=torch.bfloat16,
    ),
    name="McGill-NLP/LLM2Vec-Sheared-LLaMA-mntp-supervised",
    languages=["eng_Latn"],
    open_weights=True,
    revision="a5943d406c6b016fef3f07906aac183cf1a0b47d",
    release_date="2024-04-09",
    n_parameters=7_111_000_000,
    max_tokens=32768,
    embed_dim=4096,
    license="mit",
    reference="https://huggingface.co/McGill-NLP/LLM2Vec-Sheared-LLaMA-mntp-supervised",
    similarity_fn_name="cosine",
    framework=["LLM2Vec", "PyTorch"],
    use_instructions=True,
<<<<<<< HEAD
    citation=LLM2VEC_CITATION,
=======
    public_training_code="https://github.com/McGill-NLP/llm2vec/tree/250292a307428240d801fadd85825464e71c3277/train_configs",
    training_datasets=llm2vec_supervised_training_data,
>>>>>>> 46f6abc7
)

llm2vec_sheared_llama_unsupervised = ModelMeta(
    loader=_loader(
        LLM2VecWrapper,
        base_model_name_or_path="McGill-NLP/LLM2Vec-Sheared-LLaMA-mntp",
        peft_model_name_or_path="McGill-NLP/LLM2Vec-Sheared-LLaMA-mntp-unsup-simcse",
        device_map="auto",
        torch_dtype=torch.bfloat16,
    ),
    name="McGill-NLP/LLM2Vec-Sheared-LLaMA-mntp-unsup-simcse",
    languages=["eng_Latn"],
    open_weights=True,
    revision="a5943d406c6b016fef3f07906aac183cf1a0b47d",
    release_date="2024-04-09",
    n_parameters=7_111_000_000,
    max_tokens=32768,
    embed_dim=4096,
    license="mit",
    reference="https://huggingface.co/McGill-NLP/LLM2Vec-Sheared-LLaMA-mntp-unsup-simcse",
    similarity_fn_name="cosine",
    framework=["LLM2Vec", "PyTorch"],
    use_instructions=True,
<<<<<<< HEAD
    citation=LLM2VEC_CITATION,
=======
    public_training_code="https://github.com/McGill-NLP/llm2vec/tree/250292a307428240d801fadd85825464e71c3277/train_configs",
    training_datasets={},
>>>>>>> 46f6abc7
)<|MERGE_RESOLUTION|>--- conflicted
+++ resolved
@@ -136,12 +136,9 @@
     similarity_fn_name="cosine",
     framework=["LLM2Vec", "PyTorch"],
     use_instructions=True,
-<<<<<<< HEAD
-    citation=LLM2VEC_CITATION,
-=======
     public_training_code="https://github.com/McGill-NLP/llm2vec/tree/250292a307428240d801fadd85825464e71c3277/train_configs",
     training_datasets=llm2vec_supervised_training_data,
->>>>>>> 46f6abc7
+    citation=LLM2VEC_CITATION,
 )
 
 llm2vec_llama3_8b_unsupervised = ModelMeta(
@@ -165,12 +162,9 @@
     similarity_fn_name="cosine",
     framework=["LLM2Vec", "PyTorch"],
     use_instructions=True,
-<<<<<<< HEAD
-    citation=LLM2VEC_CITATION,
-=======
+    citation=LLM2VEC_CITATION,
     public_training_code="https://github.com/McGill-NLP/llm2vec/tree/250292a307428240d801fadd85825464e71c3277/train_configs",
     training_datasets={},
->>>>>>> 46f6abc7
 )
 
 
@@ -195,12 +189,9 @@
     similarity_fn_name="cosine",
     framework=["LLM2Vec", "PyTorch"],
     use_instructions=True,
-<<<<<<< HEAD
-    citation=LLM2VEC_CITATION,
-=======
+    citation=LLM2VEC_CITATION,
     public_training_code="https://github.com/McGill-NLP/llm2vec/tree/250292a307428240d801fadd85825464e71c3277/train_configs",
     training_datasets=llm2vec_supervised_training_data,
->>>>>>> 46f6abc7
 )
 
 llm2vec_mistral7b_unsupervised = ModelMeta(
@@ -224,12 +215,9 @@
     similarity_fn_name="cosine",
     framework=["LLM2Vec", "PyTorch"],
     use_instructions=True,
-<<<<<<< HEAD
-    citation=LLM2VEC_CITATION,
-=======
+    citation=LLM2VEC_CITATION,
     public_training_code="https://github.com/McGill-NLP/llm2vec/tree/250292a307428240d801fadd85825464e71c3277/train_configs",
     training_datasets={},
->>>>>>> 46f6abc7
 )
 
 llm2vec_llama2_7b_supervised = ModelMeta(
@@ -253,12 +241,9 @@
     similarity_fn_name="cosine",
     framework=["LLM2Vec", "PyTorch"],
     use_instructions=True,
-<<<<<<< HEAD
-    citation=LLM2VEC_CITATION,
-=======
+    citation=LLM2VEC_CITATION,
     public_training_code="https://github.com/McGill-NLP/llm2vec/tree/250292a307428240d801fadd85825464e71c3277/train_configs",
     training_datasets=llm2vec_supervised_training_data,
->>>>>>> 46f6abc7
 )
 
 llm2vec_llama2_7b_unsupervised = ModelMeta(
@@ -282,12 +267,9 @@
     similarity_fn_name="cosine",
     framework=["LLM2Vec", "PyTorch"],
     use_instructions=True,
-<<<<<<< HEAD
-    citation=LLM2VEC_CITATION,
-=======
     public_training_code="https://github.com/McGill-NLP/llm2vec/tree/250292a307428240d801fadd85825464e71c3277/train_configs",
     training_datasets={},
->>>>>>> 46f6abc7
+    citation=LLM2VEC_CITATION,
 )
 
 llm2vec_sheared_llama_supervised = ModelMeta(
@@ -311,12 +293,9 @@
     similarity_fn_name="cosine",
     framework=["LLM2Vec", "PyTorch"],
     use_instructions=True,
-<<<<<<< HEAD
-    citation=LLM2VEC_CITATION,
-=======
+    citation=LLM2VEC_CITATION,
     public_training_code="https://github.com/McGill-NLP/llm2vec/tree/250292a307428240d801fadd85825464e71c3277/train_configs",
     training_datasets=llm2vec_supervised_training_data,
->>>>>>> 46f6abc7
 )
 
 llm2vec_sheared_llama_unsupervised = ModelMeta(
@@ -340,10 +319,7 @@
     similarity_fn_name="cosine",
     framework=["LLM2Vec", "PyTorch"],
     use_instructions=True,
-<<<<<<< HEAD
-    citation=LLM2VEC_CITATION,
-=======
+    citation=LLM2VEC_CITATION,
     public_training_code="https://github.com/McGill-NLP/llm2vec/tree/250292a307428240d801fadd85825464e71c3277/train_configs",
     training_datasets={},
->>>>>>> 46f6abc7
 )