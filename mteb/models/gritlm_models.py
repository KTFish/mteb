from __future__ import annotations

import logging
from functools import partial

from mteb.model_meta import ModelMeta

from .instruct_wrapper import instruct_wrapper

logger = logging.getLogger(__name__)


<<<<<<< HEAD
def gritlm_instruction(instruction: str = "") -> str:
    #return "<|embed|>\n"
    #return "<|user|>\nGiven a web search query, retrieve relevant passages that answer the query\n<|embed|>\n"
    #return "<|user|>\nRetrieve semantically similar text.\n<|embed|>\n"
    #return "<|user|>\nRetrieve semantically similar text.\n<|embed|>\n"
    #return "<|user|>\nGiven a query, retrieve relevant passages \n<|embed|>\n"

    return "<|user|>\nRetrieve relevant text.\n<|embed|>\n"

    #return (
    #    "<|user|>\n" + instruction + "\n<|embed|>\n" if instruction else "<|embed|>\n"
    #)
=======
def gritlm_instruction(instruction: str = "", prompt_type=None) -> str:
    return (
        "<|user|>\n" + instruction + "\n<|embed|>\n" if instruction else "<|embed|>\n"
    )
>>>>>>> 84f3f419


gritlm7b = ModelMeta(
    loader=partial(  # type: ignore
        instruct_wrapper,
        model_name_or_path="GritLM/GritLM-7B",
        instruction_template=gritlm_instruction,
        mode="embedding",
        torch_dtype="auto",
    ),
    name="GritLM/GritLM-7B",
    languages=["eng_Latn", "fra_Latn", "deu_Latn", "ita_Latn", "spa_Latn"],
    open_weights=True,
    revision="13f00a0e36500c80ce12870ea513846a066004af",
    release_date="2024-02-15",
    n_parameters=7_240_000_000,
    memory_usage=None,
    embed_dim=4096,
    license="apache-2.0",
    max_tokens=4096,
    reference="https://huggingface.co/GritLM/GritLM-7B",
    similarity_fn_name="cosine",
    framework=["GritLM", "PyTorch"],
    use_instructions=True,
)
gritlm8x7b = ModelMeta(
    loader=partial(  # type: ignore
        instruct_wrapper,
        model_name_or_path="GritLM/GritLM-8x7B",
        instruction_template=gritlm_instruction,
        mode="embedding",
        torch_dtype="auto",
        device_map="auto",
    ),
    name="GritLM/GritLM-8x7B",
    languages=["eng_Latn", "fra_Latn", "deu_Latn", "ita_Latn", "spa_Latn"],
    open_weights=True,
    revision="7f089b13e3345510281733ca1e6ff871b5b4bc76",
    release_date="2024-02-15",
    n_parameters=57_920_000_000,
    memory_usage=None,
    embed_dim=4096,
    license="apache-2.0",
    max_tokens=4096,
    reference="https://huggingface.co/GritLM/GritLM-8x7B",
    similarity_fn_name="cosine",
    framework=["GritLM", "PyTorch"],
    use_instructions=True,
)<|MERGE_RESOLUTION|>--- conflicted
+++ resolved
@@ -10,25 +10,10 @@
 logger = logging.getLogger(__name__)
 
 
-<<<<<<< HEAD
-def gritlm_instruction(instruction: str = "") -> str:
-    #return "<|embed|>\n"
-    #return "<|user|>\nGiven a web search query, retrieve relevant passages that answer the query\n<|embed|>\n"
-    #return "<|user|>\nRetrieve semantically similar text.\n<|embed|>\n"
-    #return "<|user|>\nRetrieve semantically similar text.\n<|embed|>\n"
-    #return "<|user|>\nGiven a query, retrieve relevant passages \n<|embed|>\n"
-
-    return "<|user|>\nRetrieve relevant text.\n<|embed|>\n"
-
-    #return (
-    #    "<|user|>\n" + instruction + "\n<|embed|>\n" if instruction else "<|embed|>\n"
-    #)
-=======
 def gritlm_instruction(instruction: str = "", prompt_type=None) -> str:
     return (
         "<|user|>\n" + instruction + "\n<|embed|>\n" if instruction else "<|embed|>\n"
     )
->>>>>>> 84f3f419
 
 
 gritlm7b = ModelMeta(
