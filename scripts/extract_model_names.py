--- conflicted
+++ resolved
@@ -29,10 +29,7 @@
         and "overview" not in f
         and "init" not in f
         and "instructions" not in f
-<<<<<<< HEAD
-=======
         and Path(f).exists()
->>>>>>> 2c62d219
     ]
 
 
