"""Required python >=3.9 and that the `google-generativeai` package is installed. Additionally the GOOGLE_API_KEY environment variable must be set."""

from __future__ import annotations

from functools import partial
from typing import Any

import numpy as np

from mteb.encoder_interface import Encoder
from mteb.model_meta import ModelMeta


class GoogleTextEmbeddingModel(Encoder):
    def __init__(self, model_name: str, sep: str = " ", **kwargs) -> None:
        self.model_name = model_name

    def _embed(
        self,
<<<<<<< HEAD
        texts: List[str],
        google_task_type: str = None,
        titles: List[str] | None = None,
        dimensionality: Optional[int] = 768,
    ) -> List[List[float]]:
=======
        texts: list[str],
        task_type: str = "RETRIEVAL_DOCUMENT",
        titles: list[str] | None = None,
        dimensionality: int | None = 768,
    ) -> list[list[float]]:
>>>>>>> 6546441a
        """Embeds texts with a pre-trained, foundational model.
        From https://cloud.google.com/vertex-ai/generative-ai/docs/embeddings/get-text-embeddings#generative-ai-get-text-embedding-python_vertex_ai_sdk
        """
        try:
            from vertexai.language_models import TextEmbeddingInput, TextEmbeddingModel
        except ImportError:
            raise ImportError(
                "The `vertexai` package is required to run the google API, please install it using `pip install vertexai`"
            )
        model = TextEmbeddingModel.from_pretrained(self.model_name)
        if titles:
            # Allow title-only embeddings by replacing text with a space
            # Else Google throws google.api_core.exceptions.InvalidArgument: 400 The text content is empty.
            inputs = [
                TextEmbeddingInput(
                    text if text else " ", task_type=google_task_type, title=title
                )
                for text, title in zip(texts, titles)
            ]
        else:
<<<<<<< HEAD
            inputs = [
                TextEmbeddingInput(text, task_type=google_task_type) for text in texts
            ]
        kwargs = dict(output_dimensionality=dimensionality) if dimensionality else {}
=======
            inputs = [TextEmbeddingInput(text, task_type=task_type) for text in texts]
        kwargs = {"output_dimensionality": dimensionality} if dimensionality else {}
>>>>>>> 6546441a
        try:
            embeddings = model.get_embeddings(inputs, **kwargs)
        # Except the very rare google.api_core.exceptions.InternalServerError
        except Exception as e:
            print("Retrying once after error:", e)
            embeddings = model.get_embeddings(inputs, **kwargs)
        return np.asarray([embedding.values for embedding in embeddings])

    def encode(
        self,
        sentences: list[str],
        prompt_name: str | None = None,
        google_task_type: str | None = None,  # Optional
        **kwargs: Any,
    ) -> np.ndarray:
        if prompt_name and google_task_type is None:
            task = mteb.get_task(prompt_name)
            task_type = task.metadata.type
            if task_type in ["Classification", "MultilabelClassification"]:
                google_task_type = "CLASSIFICATION"
            elif task_type == "Clustering":
                google_task_type = "CLUSTERING"
            elif task_type == "STS":
                google_task_type = "SIMILARITY"
        return self._embed(sentences, google_task_type=google_task_type)

    def encode_queries(self, queries: list[str], **kwargs: Any) -> np.ndarray:
        return self._embed(queries, google_task_type="RETRIEVAL_QUERY")

    def encode_corpus(self, corpus: list[dict[str, str]], **kwargs: Any) -> np.ndarray:
        if isinstance(corpus, dict):
            sentences, titles = [], []

            for i in range(len(corpus["text"])):  # type: ignore
                titles.append(corpus["title"][i])  # type: ignore
                sentences.append(corpus["text"][i])  # type: ignore
        else:
            sentences, titles = [], []
            for doc in corpus:
                titles.append(doc["title"])
                sentences.append(doc["text"])
        return self._embed(
            sentences, google_task_type="RETRIEVAL_DOCUMENT", titles=titles
        )


name = "text-embedding-004"
google_emb_004 = ModelMeta(
    loader=partial(GoogleTextEmbeddingModel, model_name=name),
    name=name,
    languages=["eng-Latn"],
    open_source=False,
    revision="1",  # revision is intended for implementation
    release_date=None,  # couldnt figure this out
    n_parameters=None,
    memory_usage=None,
    max_tokens=2048,
    embed_dim=768,
    license=None,
    similarity_fn_name="cosine",  # assumed
    framework=[],
)


if __name__ == "__main__":
    import mteb

    mdl = mteb.get_model(google_emb_004.name, google_emb_004.revision)
    emb = mdl.encode(["Hello, world!"])<|MERGE_RESOLUTION|>--- conflicted
+++ resolved
@@ -17,19 +17,11 @@
 
     def _embed(
         self,
-<<<<<<< HEAD
-        texts: List[str],
+        texts: list[str],
         google_task_type: str = None,
-        titles: List[str] | None = None,
+        titles: list[str] | None = None,
         dimensionality: Optional[int] = 768,
-    ) -> List[List[float]]:
-=======
-        texts: list[str],
-        task_type: str = "RETRIEVAL_DOCUMENT",
-        titles: list[str] | None = None,
-        dimensionality: int | None = 768,
     ) -> list[list[float]]:
->>>>>>> 6546441a
         """Embeds texts with a pre-trained, foundational model.
         From https://cloud.google.com/vertex-ai/generative-ai/docs/embeddings/get-text-embeddings#generative-ai-get-text-embedding-python_vertex_ai_sdk
         """
@@ -50,15 +42,10 @@
                 for text, title in zip(texts, titles)
             ]
         else:
-<<<<<<< HEAD
             inputs = [
                 TextEmbeddingInput(text, task_type=google_task_type) for text in texts
             ]
-        kwargs = dict(output_dimensionality=dimensionality) if dimensionality else {}
-=======
-            inputs = [TextEmbeddingInput(text, task_type=task_type) for text in texts]
         kwargs = {"output_dimensionality": dimensionality} if dimensionality else {}
->>>>>>> 6546441a
         try:
             embeddings = model.get_embeddings(inputs, **kwargs)
         # Except the very rare google.api_core.exceptions.InternalServerError
