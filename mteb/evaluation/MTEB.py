import json
import logging
import os
import pathlib
import traceback
from datetime import datetime
from time import time

import datasets
from rich.console import Console

from ..abstasks import *
from ..tasks import *
from .. import __version__


logger = logging.getLogger(__name__)


class MTEB:
    def __init__(
        self,
        task_types=None,
        task_categories=None,
        tasks=None,
        task_langs=None,
        version=None,
        err_logs_path=None,
        **kwargs
    ):
        """
        Create an Evaluation pipeline. The tasks selected
        depends on the parameters. One can specify the tasks types
        they want to evaluate (e.g. Clustering, Retrieval, etc.)
        the categories of tasks they want (e.g. Sentence2Sentence,
        Sentence2Paragraph, etc.) and the version of the benchmark.
        The selected tasks will be the tasks satisfying conditions
        from the 3 arguments. Alternatively, one can specify a list
        of tasks to be evaluated with the `tasks` argument. If
        `tasks` is specified, the other arguments are ignored.

        Parameters
        ----------
        task_types: list of str / None
            List of task types (Clustering, Retrieval..) to be evaluated. If None, all tasks will be evaluated
        task_categories: list of str / None
            List of task categories (s2s, p2p..) to be evaluated. If None, all tasks will be evaluated
        version: int / None
            Version of the benchmark to use. If None, latest is used
        tasks: list of AbsTask / None
            List of tasks to be evaluated. If specified, the other arguments are ignored.
        """
        self._task_types = task_types
        self._task_categories = task_categories
        self._version = version
        self._task_langs = task_langs if task_langs is not None else []
        if type(self._task_langs) is str:
            self._task_langs = [self._task_langs]
        self._task_langs.extend(
            [f"{x}-{y}" for x in self._task_langs for y in self._task_langs]
        )  # add all possible pairs

        self._tasks = tasks

        self.err_logs_path = err_logs_path if err_logs_path is not None else "error_logs.txt"

        self.select_tasks(**kwargs)

    @property
    def available_tasks(self):
        return [x.description["name"] for x in self.tasks_cls]

    @property
    def available_task_types(self):
        return set([x.description["type"] for x in self.tasks_cls])

    @property
    def available_task_categories(self):
        return set([x.description["category"] for x in self.tasks_cls])

    def _display_tasks(self, task_list, name=None):
        console = Console()
        if name:
            console.rule(f"[bold]{name}\n", style="grey15")
        for task_type in self.available_task_types:
            current_type_tasks = list(filter(lambda x: x.description["type"] == task_type, task_list))
            if len(current_type_tasks) == 0:
                continue
            else:
                console.print(f"[bold]{task_type}[/]")
                for task in current_type_tasks:
                    prefix = f"    - "
                    name = f"{task.description['name']}"
                    category = f", [italic grey39]{task.description['category']}[/]"
                    multilingual = (
                        f", [italic red]multilingual {len(task.description['eval_langs'])} langs[/]"
                        if task.is_multilingual
                        else ""
                    )
                    crosslingual = (
                        f", [italic cyan]crosslingual {len(task.description['eval_langs'])} pairs[/]"
                        if task.is_crosslingual
                        else ""
                    )
                    beir = f", [italic yellow]beir[/]" if task.description.get("beir_name", False) else ""
                    console.print(f"{prefix}{name}{beir}{category}{multilingual}{crosslingual}")
                console.print("\n")

    @classmethod
    def mteb_tasks(cls):
        """
        Get all tasks available in the MTEB.
        """
        instance = cls()
        instance._display_tasks(instance.tasks_cls, name="MTEB tasks")

    def print_selected_tasks(self):
        """ Print the selected tasks. """
        self._display_tasks(self.tasks, name="Selected tasks")

    def select_tasks(self, **kwargs):
        """
        Select the tasks to be evaluated.
        """
        # Get all existing tasks
        tasks_categories_cls = [cls for cls in AbsTask.__subclasses__()]
        self.tasks_cls = [
            cls(langs=self._task_langs, **kwargs)
            for cat_cls in tasks_categories_cls
            for cls in cat_cls.__subclasses__()
            if cat_cls.__name__.startswith("AbsTask")
        ]

        # If `task_list` is specified, select list of tasks
        if self._tasks is not None:
            self.tasks = list(filter(lambda x: (x.description["name"] in self._tasks), self.tasks_cls))
            # add task if subclass of mteb.tasks
            self.tasks.extend([x for x in self._tasks if isinstance(x, AbsTask)])
            return

        # Otherwise use filters to select tasks
        filtered_tasks = filter(
            lambda x: (self._task_types is None) or (x.description["type"] in self._task_types), self.tasks_cls
        )
        filtered_tasks = filter(
            lambda x: (self._task_categories is None) or (x.description["category"] in self._task_categories),
            filtered_tasks,
        )
        filtered_tasks = filter(
            lambda x: (self._version is None) or (x.description["version"] >= self._version), filtered_tasks
        )
        # keep only tasks with at least one language in the filter
        filtered_tasks = filter(
            lambda x: (self._task_langs is None)
            or (len(set(x.description["eval_langs"]) & set(self._task_langs)) > 0),
            filtered_tasks,
        )

        # Get final list of tasks
        self.tasks = list(filtered_tasks)

    def load_tasks_data(self):
        """
        Load datasets for the selected tasks.
        """
        logger.info(f"\n\n## Loading datasets for {len(self.tasks)} tasks")
        for task in self.tasks:
            logger.info(f"\n# Loading dataset for {task.description['name']}")
            task.load_data()

<<<<<<< HEAD
    def run(self, model, verbosity=1, output_folder="results/result", eval_splits=None, return_results=True, overwrite_results=False, **kwargs):
=======
    def run(self, model, verbosity=1, output_folder="results/result", eval_splits=None, **kwargs):
>>>>>>> 1aeaeded
        """
        Run the evaluation pipeline on the selected tasks.

        Parameters
        ----------
        model:
            Model to be used for evaluation
        verbosity: int
            Verbosity level. Default is 1.
            0: print tasks tqdm progress bar
            1: print tasks tqdm progress bar and scores
            2: print everything (including datasets loading)
        output_folder: str
            Folder where the results will be saved
        :return: Returns a dictionary of task names and corresponding metrics results.
        """
        # Set logging
        if verbosity < 2:
            datasets.logging.set_verbosity(40)
            datasets.logging.disable_progress_bar()

        # Create output folder
        if output_folder is not None:
            pathlib.Path(output_folder).mkdir(parents=True, exist_ok=True)

        # Run selected tasks
        logger.info(f"\n\n## Evaluating {len(self.tasks)} tasks:")
        self.print_selected_tasks()
        evaluation_results = {}
        while len(self.tasks) > 0:
            task = self.tasks[0]
            logger.info(f"\n\n********************** Evaluating {task.description['name']} **********************")

            # skip evaluation if results folder exists and overwrite_results is False
            if output_folder is not None:
                save_path = os.path.join(output_folder, f"{task.description['name']}{task.save_suffix}.json")
                if os.path.exists(save_path) and overwrite_results is False:
                    logger.warn(f"WARNING: {task.description['name']} results already exists. Skipping.")
                    del self.tasks[0]
                    continue

            try:
                task_eval_splits = eval_splits if eval_splits is not None else task.description.get("eval_splits", [])

                # load data
                logger.info(f"Loading dataset for {task.description['name']}")
                task.load_data(eval_splits=task_eval_splits)

                # run evaluation
                task_results = {"mteb_version": __version__, "dataset_version": task.description.get("revision", None)}
                for split in task_eval_splits:
                    tick = time()
                    results = task.evaluate(model, split, **kwargs)
                    tock = time()
                    logger.info(f"Evaluation for {task.description['name']} on {split} took {tock - tick:.2f} seconds")
                    results["evaluation_time"] = round(tock - tick, 2)
                    task_results[split] = results
                    if verbosity >= 1:
                        logger.info(f"Scores: {results}")

                # save results
                if output_folder is not None:
                    with open(save_path, "w") as f_out:
                        json.dump(task_results, f_out, indent=2, sort_keys=True)

                evaluation_results[task.description['name']] = task_results

            except Exception as e:
                logger.error(f"Error while evaluating {task.description['name']}: {e}")
                logger.error(f"Please check all the error logs at: {self.err_logs_path}")
                with open(self.err_logs_path, "a") as f_out:
                    f_out.write(f"{datetime.now()} >>> {task.description['name']}\n")
                    f_out.write(traceback.format_exc())
                    f_out.write("\n\n")

            # empty memory
            del self.tasks[0]

        return evaluation_results<|MERGE_RESOLUTION|>--- conflicted
+++ resolved
@@ -168,11 +168,8 @@
             logger.info(f"\n# Loading dataset for {task.description['name']}")
             task.load_data()
 
-<<<<<<< HEAD
-    def run(self, model, verbosity=1, output_folder="results/result", eval_splits=None, return_results=True, overwrite_results=False, **kwargs):
-=======
-    def run(self, model, verbosity=1, output_folder="results/result", eval_splits=None, **kwargs):
->>>>>>> 1aeaeded
+
+    def run(self, model, verbosity=1, output_folder="results/result", eval_splits=None, overwrite_results=False, **kwargs):
         """
         Run the evaluation pipeline on the selected tasks.
 
