from __future__ import annotations

from mteb.abstasks.AbsTaskSTS import AbsTaskSTS
from mteb.abstasks.MultilingualTask import MultilingualTask
from mteb.abstasks.TaskMetadata import TaskMetadata

_LANGUAGES = {
    "en": ["eng-Latn"],
    "de": ["deu-Latn"],
    "es": ["spa-Latn"],
    "fr": ["fra-Latn"],
    "it": ["ita-Latn"],
    "nl": ["nld-Latn"],
    "pl": ["pol-Latn"],
    "pt": ["por-Latn"],
    "ru": ["rus-Cyrl"],
    "zh": ["cmn-Hans"],
}

_SPLITS = ["dev", "test"]


class STSBenchmarkMultilingualSTS(AbsTaskSTS, MultilingualTask):
    fast_loading = True
    metadata = TaskMetadata(
        name="STSBenchmarkMultilingualSTS",
        dataset={
            "path": "mteb/stsb_multi_mt",
            "revision": "29afa2569dcedaaa2fe6a3dcfebab33d28b82e8c",
        },
        description=(
<<<<<<< HEAD
            "Semantic Textual Similarity Benchmark (STSbenchmark) dataset,"
=======
            "Semantic Textual Similarity Benchmark (STSbenchmark) dataset, "
>>>>>>> 16b22201
            + "but translated using DeepL API."
        ),
        reference="https://github.com/PhilipMay/stsb-multi-mt/",
        type="STS",
        category="s2s",
        modalities=["text"],
        eval_splits=_SPLITS,
        eval_langs=_LANGUAGES,
        main_score="cosine_spearman",
        date=("2012-01-01", "2017-12-31"),
        domains=["News", "Social", "Web", "Spoken", "Written"],
        task_subtypes=[],
        license="Not specified",
        annotations_creators="human-annotated",
        dialect=[],
        sample_creation="machine-translated",
        bibtex_citation="""@InProceedings{huggingface:dataset:stsb_multi_mt,
        title = {Machine translated multilingual STS benchmark dataset.},
        author={Philip May},
        year={2021},
        url={https://github.com/PhilipMay/stsb-multi-mt}
        }""",
        descriptive_stats={
            "n_samples": {"dev": 30000, "test": 27580},
            "avg_character_length": {"dev": 66.5, "test": 56.1},
        },
    )

    @property
    def metadata_dict(self) -> dict[str, str]:
        metadata_dict = super().metadata_dict
        metadata_dict["min_score"] = 0
        metadata_dict["max_score"] = 5
        return metadata_dict

    def dataset_transform(self) -> None:
        for lang, subset in self.dataset.items():
            self.dataset[lang] = subset.rename_column("similarity_score", "score")<|MERGE_RESOLUTION|>--- conflicted
+++ resolved
@@ -29,11 +29,7 @@
             "revision": "29afa2569dcedaaa2fe6a3dcfebab33d28b82e8c",
         },
         description=(
-<<<<<<< HEAD
-            "Semantic Textual Similarity Benchmark (STSbenchmark) dataset,"
-=======
             "Semantic Textual Similarity Benchmark (STSbenchmark) dataset, "
->>>>>>> 16b22201
             + "but translated using DeepL API."
         ),
         reference="https://github.com/PhilipMay/stsb-multi-mt/",
