from __future__ import annotations

import logging
from unittest.mock import Mock, patch

import huggingface_hub
import pytest

import mteb
from mteb.abstasks import AbsTask
from mteb.abstasks.AbsTaskRetrieval import AbsTaskRetrieval
from mteb.abstasks.AbsTaskSpeedTask import AbsTaskSpeedTask
from mteb.abstasks.aggregated_task import AbsTaskAggregate
from mteb.abstasks.Image.AbsTaskAny2AnyMultiChoice import AbsTaskAny2AnyMultiChoice
from mteb.abstasks.Image.AbsTaskAny2AnyRetrieval import AbsTaskAny2AnyRetrieval
from mteb.abstasks.Image.AbsTaskImageTextPairClassification import (
    AbsTaskImageTextPairClassification,
)
<<<<<<< HEAD
from mteb.overview import TASKS_REGISTRY, get_tasks
=======
from mteb.abstasks.MultiSubsetLoader import MultiSubsetLoader
from mteb.overview import TASKS_REGISTRY
>>>>>>> 8d87f41a

from ..test_benchmark.task_grid import (
    MOCK_MIEB_TASK_GRID_AS_STRING,
    MOCK_TASK_TEST_GRID_AS_STRING,
)

logging.basicConfig(level=logging.INFO)

ALL_MOCK_TASKS = MOCK_TASK_TEST_GRID_AS_STRING + MOCK_MIEB_TASK_GRID_AS_STRING

tasks = [
    t
    for t in get_tasks(exclude_superseded=False)
    if t.metadata.name not in ALL_MOCK_TASKS
]


dataset_revisions = list(
    {  # deduplicate as multiple tasks rely on the same dataset (save us at least 100 test cases)
        (t.metadata.dataset["path"], t.metadata.dataset["revision"])
        for t in mteb.get_tasks(exclude_superseded=False)
        if not isinstance(t, (AbsTaskAggregate, AbsTaskSpeedTask))
        and t.metadata.name != "AfriSentiLangClassification"
        and t.metadata.name not in ALL_MOCK_TASKS
    }
)


dataset_revisions = list(
    {  # deduplicate as multiple tasks rely on the same dataset (save us at least 100 test cases)
        (t.metadata.dataset["path"], t.metadata.dataset["revision"])
        for t in mteb.get_tasks(exclude_superseded=False)
        if not isinstance(t, (AbsTaskAggregate, AbsTaskSpeedTask))
        and t.metadata.name != "AfriSentiLangClassification"
        and t.metadata.name not in ALL_MOCK_TASKS
    }
)

datasets_not_available = [
    "AfriSentiLangClassification",
    "SNLHierarchicalClusteringP2P",
    "SNLClustering",
    "SNLHierarchicalClusteringS2S",
    "SNLRetrieval",
]


dataset_revisions = list(
    {  # deduplicate as multiple tasks rely on the same dataset (save us at least 100 test cases)
        (t.metadata.dataset["path"], t.metadata.dataset["revision"])
        for t in mteb.get_tasks(exclude_superseded=False)
        if not isinstance(t, (AbsTaskAggregate, AbsTaskSpeedTask))
        and t.metadata.name not in datasets_not_available
        and t.metadata.name not in ALL_MOCK_TASKS
    }
)


@pytest.mark.parametrize("task", tasks)
@patch("datasets.load_dataset")
@patch("datasets.concatenate_datasets")
def test_load_data(
    mock_concatenate_datasets: Mock, mock_load_dataset: Mock, task: AbsTask
):
    # TODO: We skip because this load_data is completely different.
    if (
        isinstance(task, AbsTaskRetrieval)
        or isinstance(task, AbsTaskAny2AnyRetrieval)
        or isinstance(task, AbsTaskSpeedTask)
        or isinstance(task, AbsTaskAny2AnyMultiChoice)
        or isinstance(task, AbsTaskImageTextPairClassification)
<<<<<<< HEAD
        or task.metadata.is_multilingual
=======
>>>>>>> 8d87f41a
    ):
        pytest.skip()
    with patch.object(task, "dataset_transform") as mock_dataset_transform:
        task.load_data()
        mock_load_dataset.assert_called()

        # They don't yet but should they so they can be expanded more easily?
        if not task.metadata.is_multilingual:
            mock_dataset_transform.assert_called_once()


@pytest.mark.test_datasets
@pytest.mark.flaky(
    reruns=3,
    reruns_delay=5,
    only_rerun=["AssertionError"],
    reason="May fail due to network issues",
)
@pytest.mark.parametrize("dataset_revision", dataset_revisions)
def test_dataset_on_hf(dataset_revision: tuple[str, str]):
    repo_id, revision = dataset_revision
    try:
        huggingface_hub.dataset_info(repo_id, revision=revision)
    except (
        huggingface_hub.errors.RepositoryNotFoundError,
        huggingface_hub.errors.RevisionNotFoundError,
    ):
        assert False, f"Dataset {repo_id} - {revision} not available"
    except Exception as e:
        assert False, f"Dataset {repo_id} - {revision} failed with {e}"


def test_superseded_dataset_exists():
    tasks = mteb.get_tasks(exclude_superseded=False)
    for task in tasks:
        if task.superseded_by:
            assert task.superseded_by in TASKS_REGISTRY, (
                f"{task} is superseded by {task.superseded_by} but {task.superseded_by} is not in the TASKS_REGISTRY"
            )<|MERGE_RESOLUTION|>--- conflicted
+++ resolved
@@ -16,12 +16,7 @@
 from mteb.abstasks.Image.AbsTaskImageTextPairClassification import (
     AbsTaskImageTextPairClassification,
 )
-<<<<<<< HEAD
 from mteb.overview import TASKS_REGISTRY, get_tasks
-=======
-from mteb.abstasks.MultiSubsetLoader import MultiSubsetLoader
-from mteb.overview import TASKS_REGISTRY
->>>>>>> 8d87f41a
 
 from ..test_benchmark.task_grid import (
     MOCK_MIEB_TASK_GRID_AS_STRING,
@@ -38,27 +33,6 @@
     if t.metadata.name not in ALL_MOCK_TASKS
 ]
 
-
-dataset_revisions = list(
-    {  # deduplicate as multiple tasks rely on the same dataset (save us at least 100 test cases)
-        (t.metadata.dataset["path"], t.metadata.dataset["revision"])
-        for t in mteb.get_tasks(exclude_superseded=False)
-        if not isinstance(t, (AbsTaskAggregate, AbsTaskSpeedTask))
-        and t.metadata.name != "AfriSentiLangClassification"
-        and t.metadata.name not in ALL_MOCK_TASKS
-    }
-)
-
-
-dataset_revisions = list(
-    {  # deduplicate as multiple tasks rely on the same dataset (save us at least 100 test cases)
-        (t.metadata.dataset["path"], t.metadata.dataset["revision"])
-        for t in mteb.get_tasks(exclude_superseded=False)
-        if not isinstance(t, (AbsTaskAggregate, AbsTaskSpeedTask))
-        and t.metadata.name != "AfriSentiLangClassification"
-        and t.metadata.name not in ALL_MOCK_TASKS
-    }
-)
 
 datasets_not_available = [
     "AfriSentiLangClassification",
@@ -93,10 +67,7 @@
         or isinstance(task, AbsTaskSpeedTask)
         or isinstance(task, AbsTaskAny2AnyMultiChoice)
         or isinstance(task, AbsTaskImageTextPairClassification)
-<<<<<<< HEAD
         or task.metadata.is_multilingual
-=======
->>>>>>> 8d87f41a
     ):
         pytest.skip()
     with patch.object(task, "dataset_transform") as mock_dataset_transform:
