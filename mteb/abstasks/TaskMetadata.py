--- conflicted
+++ resolved
@@ -1,12 +1,26 @@
 from __future__ import annotations
 
+import json
 import json
 import logging
+from collections.abc import Mapping
 from collections.abc import Mapping
 from datetime import date
 from pathlib import Path
 from typing import Annotated, Any, Union
-
+from pathlib import Path
+from typing import Annotated, Any, Union
+
+from pydantic import (
+    AnyUrl,
+    BaseModel,
+    BeforeValidator,
+    TypeAdapter,
+    field_validator,
+)
+from typing_extensions import Literal, TypedDict
+
+from ..encoder_interface import PromptType
 from pydantic import (
     AnyUrl,
     BaseModel,
@@ -84,6 +98,8 @@
     "Programming",
     "Chemistry",
     "Financial",
+    "Chemistry",
+    "Financial",
 ]
 
 SAMPLE_CREATION_METHOD = Literal[
@@ -95,10 +111,7 @@
     "machine-translated and verified",
     "machine-translated and localized",
     "LM-generated and verified",
-<<<<<<< HEAD
     "rendered",
-=======
->>>>>>> 07c489d3
     "multiple",
 ]
 TASK_TYPE = Literal[
@@ -209,12 +222,28 @@
         "multiple",
     ]
 )
-<<<<<<< HEAD
-
-=======
-MODALITIES = Literal["text"]
->>>>>>> 07c489d3
+
 METRIC_NAME = str
+METRIC_VALUE = Union[int, float, dict[str, Any]]
+
+
+class PromptDict(TypedDict, total=False):
+    """A dictionary containing the prompt used for the task.
+
+    Args:
+        query: The prompt used for the queries in the task.
+        passage: The prompt used for the passages in the task.
+    """
+
+    query: str
+    passage: str
+
+
+class DescriptiveStatistics(TypedDict):
+    """Class for descriptive statistics."""
+
+    pass
+
 METRIC_VALUE = Union[int, float, dict[str, Any]]
 
 
@@ -261,15 +290,18 @@
             "Government", "Legal", "Medical", "Poetry", "Religious", "Reviews", "Web", "Spoken", "Written". A dataset can belong to multiple domains.
         task_subtypes: The subtypes of the task. E.g. includes "Sentiment/Hate speech", "Thematic Clustering". Feel free to update the list as needed.
         license: The license of the data specified as lowercase, e.g. "cc-by-nc-4.0". If the license is not specified, use "not specified". For custom licenses a URL is used.
+        license: The license of the data specified as lowercase, e.g. "cc-by-nc-4.0". If the license is not specified, use "not specified". For custom licenses a URL is used.
         annotations_creators: The type of the annotators. Includes "expert-annotated" (annotated by experts), "human-annotated" (annotated e.g. by
             mturkers), "derived" (derived from structure in the data).
         dialect: The dialect of the data, if applicable. Ideally specified as a BCP-47 language tag. Empty list if no dialects are present.
         sample_creation: The method of text creation. Includes "found", "created", "machine-translated", "machine-translated and verified", and
             "machine-translated and localized".
         prompt: The prompt used for the task. Can be a string or a dictionary containing the query and passage prompts.
+        prompt: The prompt used for the task. Can be a string or a dictionary containing the query and passage prompts.
         bibtex_citation: The BibTeX citation for the dataset. Should be an empty string if no citation is available.
     """
 
+    dataset: dict[str, Any]
     dataset: dict[str, Any]
 
     name: str
@@ -277,6 +309,9 @@
     prompt: str | PromptDict | None = None
     type: TASK_TYPE
     modalities: list[MODALITIES] = ["text"]
+    prompt: str | PromptDict | None = None
+    type: TASK_TYPE
+    modalities: list[MODALITIES] = ["text"]
     category: TASK_CATEGORY | None = None
     reference: STR_URL | None = None
 
@@ -287,6 +322,7 @@
     date: tuple[STR_DATE, STR_DATE] | None = None
     domains: list[TASK_DOMAIN] | None = None
     task_subtypes: list[TASK_SUBTYPE] | None = None
+    license: LICENSES | STR_URL | None = None
     license: LICENSES | STR_URL | None = None
 
     annotations_creators: ANNOTATOR_TYPE | None = None
@@ -313,6 +349,18 @@
     ) -> dict[str, Any]:
         cls.dataset_revision_is_specified(dataset)
         return dataset
+
+    @field_validator("prompt")
+    def _check_prompt_is_valid(
+        cls, prompt: str | PromptDict | None
+    ) -> str | PromptDict | None:
+        if isinstance(prompt, dict):
+            for key in prompt:
+                if key not in [e.value for e in PromptType]:
+                    raise ValueError(
+                        "The prompt dictionary should only contain the keys 'query' and 'passage'."
+                    )
+        return prompt
 
     @field_validator("prompt")
     def _check_prompt_is_valid(
@@ -387,6 +435,15 @@
         return sorted(set(self.eval_langs))
 
     @property
+    def bcp47_codes(self) -> list[ISO_LANGUAGE_SCRIPT]:
+        """Return the languages and script codes of the dataset formatting in accordance with the BCP-47 standard."""
+        if isinstance(self.eval_langs, dict):
+            return sorted(
+                {lang for langs in self.eval_langs.values() for lang in langs}
+            )
+        return sorted(set(self.eval_langs))
+
+    @property
     def languages(self) -> list[str]:
         """Return the languages of the dataset as iso639-3 codes."""
 
@@ -415,6 +472,9 @@
     def is_filled(self) -> bool:
         """Check if all the metadata fields are filled."""
         return all(
+            getattr(self, field_name) is not None
+            for field_name in self.model_fields
+            if field_name != "prompt"
             getattr(self, field_name) is not None
             for field_name in self.model_fields
             if field_name != "prompt"
@@ -480,4 +540,44 @@
 
     @property
     def revision(self) -> str:
+        return self.dataset["revision"]
+
+    @property
+    def descriptive_stats(self) -> dict[str, DescriptiveStatistics] | None:
+        """Return the descriptive statistics for the dataset."""
+        if self.descriptive_stat_path.exists():
+            with self.descriptive_stat_path.open("r") as f:
+                return json.load(f)
+        return None
+
+    @property
+    def descriptive_stat_path(self) -> Path:
+        """Return the path to the descriptive statistics file."""
+        descriptive_stat_base_dir = Path(__file__).parent.parent / "descriptive_stats"
+        if not descriptive_stat_base_dir.exists():
+            descriptive_stat_base_dir.mkdir()
+        task_type_dir = descriptive_stat_base_dir / self.type
+        if not task_type_dir.exists():
+            task_type_dir.mkdir()
+        return task_type_dir / f"{self.name}.json"
+
+    @property
+    def n_samples(self) -> dict[str, int] | None:
+        """Returns the number of samples in the dataset"""
+        stats = self.descriptive_stats
+        if not stats:
+            return None
+
+        n_samples = {}
+        for subset, subset_value in stats.items():
+            if subset == "hf_subset_descriptive_stats":
+                continue
+            n_samples[subset] = subset_value["num_samples"]  # type: ignore
+        return n_samples
+
+    def __hash__(self) -> int:
+        return hash(self.model_dump_json())
+
+    @property
+    def revision(self) -> str:
         return self.dataset["revision"]