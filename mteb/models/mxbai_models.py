--- conflicted
+++ resolved
@@ -26,7 +26,6 @@
     similarity_fn_name="cosine",
     framework=["Sentence Transformers", "PyTorch"],
     use_instructions=True,
-<<<<<<< HEAD
     citation="""
     @online{emb2024mxbai,
       title={Open Source Strikes Bread - New Fluffy Embeddings Model},
@@ -42,8 +41,6 @@
       year={2023}
     }
     """,
-=======
     public_training_code=None,
     training_datasets=None,
->>>>>>> 46f6abc7
 )