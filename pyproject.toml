[build-system]
requires = ["setuptools>=42", "wheel"]
build-backend = "setuptools.build_meta"

[project]
name = "mteb"
<<<<<<< HEAD
version = "1.36.35"
=======
version = "1.36.36"
>>>>>>> 8d87f41a
description = "Massive Text Embedding Benchmark"
readme = "README.md"
authors = [
    { name = "MTEB Contributors", email = "niklas@huggingface.co" },
    { email = "nouamane@huggingface.co" },
    { email = "info@nils-reimers.de" },
]
license = { file = "LICENSE" }
keywords = ["deep learning", "text embeddings", "benchmark"]
classifiers = [
    "Development Status :: 5 - Production/Stable",
    "Environment :: Console",
    "Intended Audience :: Developers",
    "Intended Audience :: Information Technology",
    "License :: OSI Approved :: Apache Software License",
    "Operating System :: OS Independent",
    "Programming Language :: Python",
]
requires-python = ">=3.9,<3.13"
dependencies = [
    "datasets>=2.19.0",
    "numpy>=1.0.0,<3.0.0",
    "requests>=2.26.0",
    "scikit-learn>=1.4.0",
    "scipy>=0.0.0",
    "sentence_transformers>=3.0.0",
    "typing-extensions>=4.5.0",
    "torch>1.0.0",
    "tqdm>1.0.0",
    "rich>=0.0.0",
    "pytrec-eval-terrier>=0.5.6",
    "pydantic>=2.0.0",
    "typing_extensions>=0.0.0",
    "eval_type_backport>=0.0.0",
    "polars>=0.20.22",
    "codecarbon>=2.0.0",
    "torchvision>0.0.0",
]


[project.urls]
homepage = "https://github.com/embeddings-benchmark/mteb"
"Huggingface Organization" = "https://huggingface.co/mteb"
"Source Code" = "https://github.com/embeddings-benchmark/mteb"

[project.scripts]
mteb = "mteb.cli:main"

[project.optional-dependencies]
image = ["torchvision>0.2.1"]
dev = [
    "ruff==0.9.7", # locked so we don't get PRs which fail only due to a lint update
    "pytest>=8.3.4",
    "pytest-xdist>=3.6.1",
    "pytest-coverage>=0.0",
    "pytest-rerunfailures>=15.0",
    "python-iso639>=2025.2.18", # used for tests/scripts/test_generate_model_meta.py
    "pre-commit>=4.1.0",
]
docs = [
  "mkdocs>=1.6.1",
  "mkdocs-material>=9.5.47",
  "mkdocstrings[python]>=0.18",
  "mkdocs-bibtex>=2.16.2",
]
<<<<<<< HEAD
speedtask = ["GPUtil>=1.4.0", "psutil>=5.9.8"]
=======
codecarbon = ["codecarbon"]
speedtask = [
    "setuptools!=78.0.1",  # https://github.com/pypa/setuptools/issues/4910
    "GPUtil>=1.4.0",
    "psutil>=5.9.8"
]
>>>>>>> 8d87f41a
peft = ["peft>=0.11.0"]
leaderboard = [
    "gradio==5.16.0; python_version > '3.9'", # 3.10 is required for gradio
    "gradio_rangeslider>=0.0.8",
    "plotly>=5.24.0,<6.0.0",
    "cachetools>=5.2.0",
    "matplotlib>=3.9.4",
]
flagembedding = ["FlagEmbedding==1.3.4"]
jina = ["einops>=0.8.0"]
flash_attention = ["flash-attn>=2.6.3"]
openai = ["openai>=1.41.0", "tiktoken>=0.8.0"]
model2vec = ["model2vec>=0.3.0"]
pylate = ["pylate>=1.1.6"]
bm25s = ["bm25s>=0.2.6", "PyStemmer>=2.2.0.3"]
gritlm = ["gritlm>=1.0.2"]
xformers = ["xformers>=0.0.29"]
blip2 = ["salesforce-lavis>=1.0.2"]
voyageai = ["voyageai>=1.0.0,<2.0.0"]
voyage_v = ["voyageai>1.0.0,<2.0.0", "tenacity>1.0.0,<2.0.0"]
cohere = ["cohere==5.14.0"]
vertexai = ["vertexai==1.71.1"]
ll2vec = ["ll2vec==0.2.3"]
timm = ["timm==1.0.15"]
open_clip_torch = ["open_clip_torch==2.31.0"]

[tool.coverage.report]

omit = ["tests/*", "mteb/tasks/**/*", "scripts"]

# Regexes for lines to exclude from consideration
exclude_also = [
    # Don't complain about missing debug-only code:
    "def __repr__",
    "if self\\.debug",

    # Don't complain if tests don't hit defensive assertion code:
    "raise AssertionError",
    "raise NotImplementedError",

    # Don't complain if non-runnable code isn't run:
    "if 0:",
    "if __name__ == .__main__.:",

    # Don't complain about abstract methods, they aren't run:
    "@(abc\\.)?abstractmethod",
    ]

[tool.setuptools.packages.find]
exclude = ["tests", "results"]

[tool.setuptools.package-data]
"*" = ["*.json"]
"mteb.abstasks" = ["the_ugly_duckling.txt"]

[tool.ruff]

target-version = "py39"


[tool.ruff.lint]
select = [
    "F",  # pyflakes rules,
    "I",  # sorting for imports
    "E",  # formatting for docs
    "D",  # formatting for docs
    "UP", # upgrade to latest syntax if possible
    "FA", # Future annotations
    "C4", # cleaner comprehensions
    "NPY", # numpy
]


ignore = ["E501",   # line too long
        "E741",     # ambiguous variable name
        "F403",     # undefined import
        "D100",     # Missing docstring in public module
        "D101",     # Missing docstring in public class
        "D102",     # Missing docstring in public method
        "D103",     # Missing docstring in public function
        "D105",     # Missing docstring in magic method
        "D104",     # Missing docstring in public package
        "D107",     # Missing docstring in __init__
        "D205",     # 1 blank line required between summary line and description
        "D415",     # First line should end with a period
        "C408",     # don't use unecc. collection call, e.g. dict over {}
]

[tool.ruff.lint.flake8-implicit-str-concat]
allow-multiline = false

[tool.ruff.lint.isort]
required-imports = ["from __future__ import annotations"]

[tool.ruff.lint.pydocstyle]
convention = "google"

[tool.ruff.lint.flake8-annotations]
mypy-init-return = true
suppress-none-returning = true

[tool.semantic_release]
branch = "main"
version_toml = ["pyproject.toml:project.version"]
build_command = "python -m pip install build; python -m build"
tag_format = "{version}"

[tool.semantic_release.commit_parser_options]
major_types = ["breaking"]
minor_types = ["feat"]
patch_types = ["fix", "perf"]


[tool.pytest.ini_options]
addopts = """
            --reruns 3
            --only-rerun requests.exceptions.ReadTimeout
            --only-rerun huggingface_hub.errors.HfHubHTTPError
            --only-rerun huggingface_hub.errors.LocalEntryNotFoundError
            --only-rerun FileNotFoundError
            --durations=5
            --reruns-delay 10
        """
# --reruns 3 -> # Retry failed tests 3 times
# requests.exceptions.ReadTimeout -> # HF Read timed out -> https://github.com/embeddings-benchmark/mteb/actions/runs/13275350693/job/37093688544
# huggingface_hub.errors.HfHubHTTPError -> # HF is unavailable, e.g. seen here: https://github.com/embeddings-benchmark/mteb/actions/runs/13275350693/job/37093688544
# huggingface_hub.errors.LocalEntryNotFoundError -> # Gateway Time-out from HF, e.g. seen here: https://github.com/embeddings-benchmark/mteb/actions/runs/13275350693/job/37093688544
# FileNotFoundError -> HF Cache is broken:  https://github.com/embeddings-benchmark/mteb/actions/runs/13302915091/job/37147507251?pr=2029
# --durations=5 -> Show the 5 slowest tests
# --reruns-delay 10 -> Delay between reruns in seconds to avoid running into the same issue again

markers = [
    "test_datasets: marks tests that tests dataset availability",
]

[tool.uv]
override-dependencies = [
    "salesforce-lavis", # salesforce-lavis is not valid with sentence transformers >=3.0.0
]<|MERGE_RESOLUTION|>--- conflicted
+++ resolved
@@ -4,11 +4,7 @@
 
 [project]
 name = "mteb"
-<<<<<<< HEAD
-version = "1.36.35"
-=======
 version = "1.36.36"
->>>>>>> 8d87f41a
 description = "Massive Text Embedding Benchmark"
 readme = "README.md"
 authors = [
@@ -74,16 +70,7 @@
   "mkdocstrings[python]>=0.18",
   "mkdocs-bibtex>=2.16.2",
 ]
-<<<<<<< HEAD
 speedtask = ["GPUtil>=1.4.0", "psutil>=5.9.8"]
-=======
-codecarbon = ["codecarbon"]
-speedtask = [
-    "setuptools!=78.0.1",  # https://github.com/pypa/setuptools/issues/4910
-    "GPUtil>=1.4.0",
-    "psutil>=5.9.8"
-]
->>>>>>> 8d87f41a
 peft = ["peft>=0.11.0"]
 leaderboard = [
     "gradio==5.16.0; python_version > '3.9'", # 3.10 is required for gradio
