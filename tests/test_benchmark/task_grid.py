--- conflicted
+++ resolved
@@ -123,13 +123,9 @@
     MockMultilabelClassification(),
     MockMultilingualMultilabelClassification(),
     MockSummarizationTask(),
-<<<<<<< HEAD
-    MockInstructionRetrival(),
-=======
     MockMultilingualSummarizationTask(),
     MockInstructionRetrival(),
     MockMultilingualInstructionRetrival(),
->>>>>>> 16b22201
 ]
 
 MOCK_TASK_TEST_GRID_AS_STRING = [
