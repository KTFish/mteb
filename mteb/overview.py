"""This script contains functions that are used to get an overview of the MTEB benchmark."""

from __future__ import annotations

import difflib
import logging
from collections import Counter
<<<<<<< HEAD
=======

import pandas as pd
>>>>>>> 16b22201

from mteb.abstasks import AbsTask
from mteb.abstasks.TaskMetadata import TASK_CATEGORY, TASK_DOMAIN, TASK_TYPE
from mteb.languages import (
    ISO_TO_LANGUAGE,
    ISO_TO_SCRIPT,
    path_to_lang_codes,
    path_to_lang_scripts,
)
from mteb.tasks import *  # import all tasks

logger = logging.getLogger(__name__)


# Create task registry


def create_task_list() -> list[type[AbsTask]]:
    tasks_categories_cls = list(AbsTask.__subclasses__())
    tasks = [
        cls
        for cat_cls in tasks_categories_cls
        for cls in cat_cls.__subclasses__()
        if cat_cls.__name__.startswith("AbsTask")
    ]
    return tasks


def create_name_to_task_mapping() -> dict[str, type[AbsTask]]:
    tasks = create_task_list()
    return {cls.metadata.name: cls for cls in tasks}


TASKS_REGISTRY = create_name_to_task_mapping()


def check_is_valid_script(script: str) -> None:
    if script not in ISO_TO_SCRIPT:
        raise ValueError(
            f"Invalid script code: {script}, you can find valid ISO 15924 codes in {path_to_lang_scripts}"
        )


def check_is_valid_language(lang: str) -> None:
    if lang not in ISO_TO_LANGUAGE:
        raise ValueError(
            f"Invalid language code: {lang}, you can find valid ISO 639-3 codes in {path_to_lang_codes}"
        )


def filter_superseeded_datasets(tasks: list[AbsTask]) -> list[AbsTask]:
    return [t for t in tasks if t.superseded_by is None]


def filter_tasks_by_languages(
    tasks: list[AbsTask], languages: list[str]
) -> list[AbsTask]:
    [check_is_valid_language(lang) for lang in languages]
    langs_to_keep = set(languages)
    return [t for t in tasks if langs_to_keep.intersection(t.metadata.languages)]


def filter_tasks_by_script(tasks: list[AbsTask], script: list[str]) -> list[AbsTask]:
    [check_is_valid_script(s) for s in script]
    script_to_keep = set(script)
    return [t for t in tasks if script_to_keep.intersection(t.metadata.scripts)]


def filter_tasks_by_domains(
    tasks: list[AbsTask], domains: list[TASK_DOMAIN]
) -> list[AbsTask]:
    domains_to_keep = set(domains)

    def _convert_to_set(domain: list[TASK_DOMAIN] | None) -> set:
        return set(domain) if domain is not None else set()

    return [
        t
        for t in tasks
        if domains_to_keep.intersection(_convert_to_set(t.metadata.domains))
    ]


def filter_tasks_by_task_types(
    tasks: list[AbsTask], task_types: list[TASK_TYPE]
) -> list[AbsTask]:
    _task_types = set(task_types)
    return [t for t in tasks if t.metadata.type in _task_types]


def filter_task_by_categories(
    tasks: list[AbsTask], categories: list[TASK_CATEGORY]
) -> list[AbsTask]:
    _categories = set(categories)
    return [t for t in tasks if t.metadata.category in _categories]


class MTEBTasks(tuple):
    def __repr__(self) -> str:
        return "MTEBTasks" + super().__repr__()

    @staticmethod
    def _extract_property_from_task(task, property):
        if hasattr(task.metadata, property):
            return getattr(task.metadata, property)
        elif hasattr(task, property):
            return getattr(task, property)
        elif property in task.metadata_dict:
            return task.metadata_dict[property]
        else:
            raise KeyError("Property neither in Task attribute or in task metadata.")

    @property
    def languages(self) -> set:
        """Return all languages from tasks"""
        langs = set()
        for task in self:
            for lg in task.languages:
                langs.add(lg)
        return langs

    def count_languages(self) -> dict:
        """Summarize count of all languages from tasks"""
        langs = []
        for task in self:
            langs.extend(task.languages)
        return Counter(langs)

    def to_markdown(
        self, properties: list[str] = ["type", "license", "languages"]
    ) -> str:
        """Generate markdown table with tasks summary

        Args:
            properties: list of metadata to summarize from a Task class.

        Returns:
            string with a markdown table.
        """
        markdown_table = "| Task" + "".join([f"| {p} " for p in properties]) + "|\n"
        _head_sep = "| ---" * len(properties) + " |\n"
        markdown_table += _head_sep
        for task in self:
            markdown_table += f"| {task.metadata.name}"
            markdown_table += "".join(
                [f"| {self._extract_property_from_task(task, p)}" for p in properties]
            )
            markdown_table += " |\n"
        return markdown_table

    def to_dataframe(
        self,
        properties: list[str] = ["name", "type", "languages", "domains", "license"],
    ) -> pd.DataFrame:
        """Generate pandas DataFrame with tasks summary

        Args:
            properties: list of metadata to summarize from a Task class.

        Returns:
            pandas DataFrame.
        """
        data = []
        for task in self:
            data.append(
                {p: self._extract_property_from_task(task, p) for p in properties}
            )
        return pd.DataFrame(data)

    def to_latex(
        self,
        properties: list[str] = ["name", "type", "languages", "domains", "license"],
        group_indices: list[str] | None = ["type", "name"],
        include_citation_in_name: bool = True,
        limit_n_entries: int | None = 3,
    ) -> str:
        """Generate a LaTeX table of the tasks.

        Args:
            properties: list of metadata to summarize from a Task class.
            group_indices: list of properties to group the table by.
            include_citation_in_name: Whether to include the citation in the name.
            limit_n_entries: Limit the number of entries for cell values, e.g. number of languages and domains. Will use "..." to indicate that
                there are more entries.
        """
        if include_citation_in_name and "name" in properties:
            properties += ["intext_citation"]
            df = self.to_dataframe(properties)
            df["name"] = df["name"] + " " + df["intext_citation"]
            df = df.drop(columns=["intext_citation"])
        else:
            df = self.to_dataframe(properties)

        if limit_n_entries and df.shape[0]:  # ensure that there are entries
            for col in df.columns:
                # check if content is a list or set
                if isinstance(df[col].iloc[0], (list, set)):
                    _col = []
                    for val in df[col]:
                        if val is not None and len(val) > limit_n_entries:
                            ending = "]" if isinstance(val, list) else "}"
                            str_col = str(val[:limit_n_entries])[:-1] + ", ..." + ending
                        else:
                            str_col = str(val)

                        # escape } and { characters
                        str_col = str_col.replace("{", "\\{").replace("}", "\\}")
                        _col.append(str_col)
                    df[col] = _col

        if group_indices:
            df = df.set_index(group_indices)

        return df.to_latex()


def get_tasks(
    languages: list[str] | None = None,
    script: list[str] | None = None,
    domains: list[TASK_DOMAIN] | None = None,
    task_types: list[TASK_TYPE] | None = None,
    categories: list[TASK_CATEGORY] | None = None,
    tasks: list[str] | None = None,
    exclude_superseeded: bool = True,
) -> MTEBTasks:
    """Get a list of tasks based on the specified filters.

    Args:
        languages: A list of languages either specified as 3 letter languages codes (ISO 639-3, e.g. "eng") or as script languages codes e.g.
            "eng-Latn". For multilingual tasks this will also remove languages that are not in the specified list.
        script: A list of script codes (ISO 15924 codes). If None, all scripts are included. For multilingual tasks this will also remove scripts
            that are not in the specified list.
        domains: A list of task domains.
        task_types: A string specifying the type of task. If None, all tasks are included.
        categories: A list of task categories these include "s2s" (sentence to sentence), "s2p" (sentence to paragraph) and "p2p" (paragraph to
            paragraph).
        tasks: A list of task names to include. If None, all tasks which pass the filters are included.
        exclude_superseeded: A boolean flag to exclude datasets which are superseeded by another.

    Returns:
        A list of all initialized tasks objects which pass all of the filters (AND operation).

    Examples:
        >>> get_tasks(languages=["eng", "deu"], script=["Latn"], domains=["Legal"])
        >>> get_tasks(languages=["eng"], script=["Latn"], task_types=["Classification"])
        >>> get_tasks(languages=["eng"], script=["Latn"], task_types=["Clustering"], exclude_superseeded=False)
    """
    if tasks:
        _tasks = [get_task(task, languages, script) for task in tasks]
        return MTEBTasks(_tasks)

    _tasks = [cls().filter_languages(languages, script) for cls in create_task_list()]

    if languages:
        _tasks = filter_tasks_by_languages(_tasks, languages)
    if script:
        _tasks = filter_tasks_by_script(_tasks, script)
    if domains:
        _tasks = filter_tasks_by_domains(_tasks, domains)
    if task_types:
        _tasks = filter_tasks_by_task_types(_tasks, task_types)
    if categories:
        _tasks = filter_task_by_categories(_tasks, categories)
    if exclude_superseeded:
        _tasks = filter_superseeded_datasets(_tasks)

    return MTEBTasks(_tasks)


def get_task(
    task_name: str,
    languages: list[str] | None = None,
    script: list[str] | None = None,
) -> AbsTask:
    """Get a task by name.

    Args:
        task_name: The name of the task to fetch.
        languages: A list of languages either specified as 3 letter languages codes (ISO 639-3, e.g. "eng") or as script languages codes e.g.
            "eng-Latn". For multilingual tasks this will also remove languages that are not in the specified list.
        script: A list of script codes (ISO 15924 codes). If None, all scripts are included. For multilingual tasks this will also remove scripts

    Returns:
        An initialized task object.

    Examples:
        >>> get_task("BornholmBitextMining")
    """
    if task_name not in TASKS_REGISTRY:
        close_matches = difflib.get_close_matches(task_name, TASKS_REGISTRY.keys())
        if close_matches:
            suggestion = (
                f"KeyError: '{task_name}' not found. Did you mean: {close_matches[0]}?"
            )
        else:
            suggestion = (
                f"KeyError: '{task_name}' not found and no similar keys were found."
            )
        raise KeyError(suggestion)
    return TASKS_REGISTRY[task_name]().filter_languages(languages, script)<|MERGE_RESOLUTION|>--- conflicted
+++ resolved
@@ -5,11 +5,8 @@
 import difflib
 import logging
 from collections import Counter
-<<<<<<< HEAD
-=======
 
 import pandas as pd
->>>>>>> 16b22201
 
 from mteb.abstasks import AbsTask
 from mteb.abstasks.TaskMetadata import TASK_CATEGORY, TASK_DOMAIN, TASK_TYPE
