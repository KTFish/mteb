--- conflicted
+++ resolved
@@ -166,7 +166,8 @@
     similarity_fn_name="cosine",
     framework=["Sentence Transformers", "PyTorch"],
     use_instructions=False,
-<<<<<<< HEAD
+    public_training_code=None,
+    training_datasets=None,
     citation="""@misc{kuratov2019adaptationdeepbidirectionalmultilingual,
       title={Adaptation of Deep Bidirectional Multilingual Transformers for Russian Language}, 
       author={Yuri Kuratov and Mikhail Arkhipov},
@@ -176,10 +177,6 @@
       primaryClass={cs.CL},
       url={https://arxiv.org/abs/1905.07213}, 
     }""",
-=======
-    public_training_code=None,
-    training_datasets=None,
->>>>>>> 46f6abc7
 )
 
 distilrubert_small_cased_conversational = ModelMeta(
@@ -196,7 +193,8 @@
     similarity_fn_name="cosine",
     framework=["Sentence Transformers", "PyTorch"],
     use_instructions=False,
-<<<<<<< HEAD
+    public_training_code=None,
+    training_datasets=None,
     citation="""@misc{https://doi.org/10.48550/arxiv.2205.02340,
       doi = {10.48550/ARXIV.2205.02340},
       url = {https://arxiv.org/abs/2205.02340},
@@ -207,10 +205,6 @@
       year = {2022},
       copyright = {arXiv.org perpetual, non-exclusive license}
     }""",
-=======
-    public_training_code=None,
-    training_datasets=None,
->>>>>>> 46f6abc7
 )
 
 rubert_base_cased_sentence = ModelMeta(
@@ -306,7 +300,14 @@
     revision="89fb1651989adbb1cfcfdedafd7d102951ad0555",
     release_date="2024-07-29",
     use_instructions=True,
-<<<<<<< HEAD
+    n_parameters=404_000_000,
+    max_tokens=514,
+    embed_dim=1024,
+    license="mit",
+    similarity_fn_name="cosine",
+    public_training_code=None,
+    training_datasets=None,
+    framework=["Sentence Transformers", "PyTorch"],
     citation="""@misc{snegirev2024russianfocusedembeddersexplorationrumteb,
       title={The Russian-focused embedders' exploration: ruMTEB benchmark and Russian embedding model design}, 
       author={Artem Snegirev and Maria Tikhonova and Anna Maksimova and Alena Fenogenova and Alexander Abramov},
@@ -317,14 +318,4 @@
       url={https://arxiv.org/abs/2408.12503}, 
     }
     """,
-=======
-    n_parameters=404_000_000,
-    max_tokens=514,
-    embed_dim=1024,
-    license="mit",
-    similarity_fn_name="cosine",
-    public_training_code=None,
-    training_datasets=None,
-    framework=["Sentence Transformers", "PyTorch"],
->>>>>>> 46f6abc7
 )