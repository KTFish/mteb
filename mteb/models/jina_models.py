--- conflicted
+++ resolved
@@ -222,7 +222,8 @@
     framework=["Sentence Transformers", "PyTorch"],
     use_instructions=True,
     reference="https://huggingface.co/jinaai/jina-embeddings-v3",
-<<<<<<< HEAD
+    training_datasets=None,
+    public_training_code=None,
     citation="""
     @misc{sturua2024jinaembeddingsv3multilingualembeddingstask,
       title={jina-embeddings-v3: Multilingual Embeddings With Task LoRA}, 
@@ -234,9 +235,6 @@
       url={https://arxiv.org/abs/2409.10173}, 
     }
     """,
-=======
-    training_datasets=None,
-    public_training_code=None,
 )
 
 
@@ -318,5 +316,4 @@
     adapted_from=None,
     training_datasets=None,
     public_training_code=None,
->>>>>>> 46f6abc7
 )