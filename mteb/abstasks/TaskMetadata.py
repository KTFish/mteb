--- conflicted
+++ resolved
@@ -66,14 +66,11 @@
     "Speaker Count Identification",
     "Spoken Digit Classification",
     "Gender Clustering",
-<<<<<<< HEAD
     "Vocal Sound Classification",
-=======
     "Rendered semantic textual similarity",
     "Sentiment Analysis",
     "Intent Classification",
     "Vehicle Clustering",
->>>>>>> 230064ab
 ]
 
 TASK_DOMAIN = Literal[
